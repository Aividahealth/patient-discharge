'use client'

import React, { createContext, useContext, useState, useEffect, ReactNode } from 'react'
import { usePathname, useRouter } from 'next/navigation'

export interface TenantBranding {
  logo: string
  favicon: string
  primaryColor: string
  secondaryColor: string
  accentColor: string
}

export interface TenantFeatures {
  aiGeneration: boolean
  multiLanguage: boolean
  supportedLanguages: string[]
  fileUpload: boolean
  expertPortal: boolean
  clinicianPortal: boolean
  adminPortal: boolean
}

export interface TenantConfig {
  simplificationEnabled: boolean
  translationEnabled: boolean
  defaultLanguage: string
}

export interface Tenant {
  id: string
  name: string
  status: 'active' | 'inactive' | 'suspended'
  type: string
  branding: TenantBranding
  features: TenantFeatures
  config: TenantConfig
  ehrIntegration?: {
    type: 'Manual' | 'Cerner' | 'EPIC'
    cerner?: {
      base_url: string
      system_app?: {
        client_id: string
        client_secret: string
        token_url: string
        scopes: string
      }
      provider_app?: {
        client_id: string
        client_secret: string
        authorization_url: string
        token_url: string
        redirect_uri: string
        scopes: string
      }
      patients?: string[]
    }
    epic?: {
      base_url?: string
    }
  }
}

export interface User {
  id: string
  tenantId: string
  username: string
  name: string
  role: 'patient' | 'clinician' | 'expert' | 'tenant_admin' | 'system_admin'
  linkedPatientId?: string
}

export interface AuthData {
  // SECURITY: Token no longer in response - stored in HttpOnly cookie
  expiresIn: number
  user: User
  tenant: Tenant
}

interface TenantContextType {
  tenantId: string | null
  tenant: Tenant | null
  user: User | null
  isLoading: boolean
  isAuthenticated: boolean
  login: (authData: AuthData) => void
  logout: () => Promise<void>
  updateTenant: (tenant: Tenant) => void
}

const TenantContext = createContext<TenantContextType | undefined>(undefined)

// SECURITY: Only storing non-sensitive user/tenant info in localStorage
// Auth token is now in HttpOnly cookie (not accessible to JavaScript)
const AUTH_STORAGE_KEY = 'aivida_auth'

interface TenantProviderProps {
  children: ReactNode
}

export function TenantProvider({ children }: TenantProviderProps) {
  const [tenantId, setTenantId] = useState<string | null>(null)
  const [tenant, setTenant] = useState<Tenant | null>(null)
  const [user, setUser] = useState<User | null>(null)
  const [isLoading, setIsLoading] = useState(true)
  const [lastActivity, setLastActivity] = useState<number>(Date.now())
  const pathname = usePathname()
  const router = useRouter()

  // SECURITY: Idle timeout settings (HIPAA M-5)
  const IDLE_TIMEOUT_MS = 15 * 60 * 1000 // 15 minutes
  const ACTIVITY_CHECK_INTERVAL_MS = 60 * 1000 // Check every minute

  // Extract tenant ID from URL path: /:tenantId/...
  useEffect(() => {
    const pathSegments = pathname?.split('/').filter(Boolean) || []
    const extractedTenantId = pathSegments[0] || null

    // Only set tenant ID if it's not a special route (login, marketing, etc.)
    if (extractedTenantId && !['login', 'marketing'].includes(extractedTenantId)) {
      setTenantId(extractedTenantId)
    }
  }, [pathname])

  // Load user/tenant data from localStorage on mount
  // SECURITY: Auth token is in HttpOnly cookie, not localStorage
  useEffect(() => {
    const loadAuthData = async () => {
      try {
        const storedAuth = localStorage.getItem(AUTH_STORAGE_KEY)

        if (!storedAuth) {
          setIsLoading(false)
          return
        }

        const authData: AuthData = JSON.parse(storedAuth)
        setUser(authData.user)
        setTenant(authData.tenant)
        setTenantId(authData.tenant.id)

<<<<<<< HEAD
        // Fetch the latest tenant config from the backend (skip for system_admin users)
        // Cookie will be sent automatically with request
        if (authData.user.role !== 'system_admin') {
          try {
            const { getTenantConfig } = await import('@/lib/api/auth')
            const configResponse = await getTenantConfig(authData.tenant.id)
=======
        // IMPORTANT: Set loading to false FIRST so page can render
        // Then fetch tenant config in background (non-blocking)
        setIsLoading(false)
>>>>>>> 0a252ad9

        // Fetch the latest tenant config from the backend in background (skip for system_admin users)
        // This is non-blocking - page will render with cached data while this updates
        if (authData.user.role !== 'system_admin') {
          // Fire and forget - don't await, let it update in background
          Promise.race([
            import('@/lib/api/auth').then(({ getTenantConfig }) => getTenantConfig(authData.tenant.id, authData.token)),
            new Promise((_, reject) => 
              setTimeout(() => reject(new Error('Tenant config fetch timeout')), 5000)
            )
          ]).then((configResponse: any) => {
            if (configResponse?.success && configResponse?.tenant) {
              console.log('[TenantContext] Loaded tenant config (background):', configResponse.tenant)
              setTenant(configResponse.tenant)

              // Update stored auth data with full tenant config
              authData.tenant = configResponse.tenant
              localStorage.setItem(AUTH_STORAGE_KEY, JSON.stringify(authData))
            }
          }).catch((configError) => {
            console.warn('[TenantContext] Failed to load tenant config (background), using cached data:', configError)
            // Continue with cached tenant data if config fetch fails
          })
        } else {
          console.log('[TenantContext] Skipping tenant config load for system_admin user')
        }
      } catch (error) {
        console.error('Error loading auth data:', error)
        // Clear corrupted data
        localStorage.removeItem(AUTH_STORAGE_KEY)
<<<<<<< HEAD
      } finally {
=======
        localStorage.removeItem(AUTH_EXPIRY_KEY)
        // Ensure loading is set to false even on error
>>>>>>> 0a252ad9
        setIsLoading(false)
      }
    }

    loadAuthData()
  }, [])

  // SECURITY: Track user activity for idle timeout (HIPAA M-5)
  useEffect(() => {
    if (!isAuthenticated) return

    const updateActivity = () => {
      setLastActivity(Date.now())
    }

    // Track various user activities
    const events = ['mousedown', 'keydown', 'scroll', 'touchstart', 'click']
    events.forEach(event => {
      document.addEventListener(event, updateActivity, { passive: true })
    })

    return () => {
      events.forEach(event => {
        document.removeEventListener(event, updateActivity)
      })
    }
  }, [isAuthenticated])

  // SECURITY: Check for idle timeout and auto-logout (HIPAA M-5)
  useEffect(() => {
    if (!isAuthenticated) return

    const checkIdleTimeout = () => {
      const now = Date.now()
      const idleTime = now - lastActivity

      if (idleTime >= IDLE_TIMEOUT_MS) {
        console.warn('[TenantContext] Session timed out due to inactivity')
        logout()
      }
    }

    // Check for idle timeout every minute
    const intervalId = setInterval(checkIdleTimeout, ACTIVITY_CHECK_INTERVAL_MS)

    return () => {
      clearInterval(intervalId)
    }
  }, [isAuthenticated, lastActivity, logout])

  const login = async (authData: AuthData) => {
    try {
      // SECURITY: Token is already set in HttpOnly cookie by backend
      // Only store non-sensitive user/tenant info in localStorage

      // Set auth data in state
      setUser(authData.user)
      setTenant(authData.tenant)
      setTenantId(authData.tenant.id)

      // Fetch full tenant config from backend (skip for system_admin users)
      // Cookie will be sent automatically with request
      if (authData.user.role !== 'system_admin') {
        try {
          const { getTenantConfig } = await import('@/lib/api/auth')
          const configResponse = await getTenantConfig(authData.tenant.id)

          if (configResponse.success && configResponse.tenant) {
            console.log('[TenantContext] Fetched tenant config:', configResponse.tenant)
            authData.tenant = configResponse.tenant
            setTenant(configResponse.tenant)
          }
        } catch (configError) {
          console.warn('[TenantContext] Failed to fetch tenant config, using login data:', configError)
          // Continue with tenant data from login response
        }
      } else {
        console.log('[TenantContext] Skipping tenant config fetch for system_admin user')
      }

      // Save user/tenant info to localStorage (no token)
      localStorage.setItem(AUTH_STORAGE_KEY, JSON.stringify(authData))
    } catch (error) {
      console.error('Error saving auth data:', error)
    }
  }

  const logout = async () => {
    try {
      // Call backend to clear HttpOnly cookie
      const { createApiClient } = await import('@/lib/api-client')
      const apiClient = createApiClient({ tenantId })

      try {
        await apiClient.post('/api/auth/logout')
      } catch (error) {
        console.warn('[TenantContext] Logout API call failed, continuing with local cleanup:', error)
        // Continue with local cleanup even if API call fails
      }
    } catch (error) {
      console.error('[TenantContext] Error during logout:', error)
    } finally {
      // Clear local state and storage
      localStorage.removeItem(AUTH_STORAGE_KEY)
      setUser(null)
      setTenant(null)
      setTenantId(null)

      // Redirect to login
      router.push('/login')
    }
  }

  const updateTenant = (updatedTenant: Tenant) => {
    setTenant(updatedTenant)

    // Update stored auth data
    const storedAuth = localStorage.getItem(AUTH_STORAGE_KEY)
    if (storedAuth) {
      try {
        const authData: AuthData = JSON.parse(storedAuth)
        authData.tenant = updatedTenant
        localStorage.setItem(AUTH_STORAGE_KEY, JSON.stringify(authData))
      } catch (error) {
        console.error('Error updating tenant in storage:', error)
      }
    }
  }

  // SECURITY: Authentication is now based on HttpOnly cookie (checked by backend)
  // Frontend just checks if we have user/tenant info
  const isAuthenticated = !!(user && tenant)

  const value: TenantContextType = {
    tenantId,
    tenant,
    user,
    isLoading,
    isAuthenticated,
    login,
    logout,
    updateTenant,
  }

  return <TenantContext.Provider value={value}>{children}</TenantContext.Provider>
}

export function useTenant() {
  const context = useContext(TenantContext)
  if (context === undefined) {
    throw new Error('useTenant must be used within a TenantProvider')
  }
  return context
}<|MERGE_RESOLUTION|>--- conflicted
+++ resolved
@@ -139,26 +139,18 @@
         setTenant(authData.tenant)
         setTenantId(authData.tenant.id)
 
-<<<<<<< HEAD
-        // Fetch the latest tenant config from the backend (skip for system_admin users)
-        // Cookie will be sent automatically with request
-        if (authData.user.role !== 'system_admin') {
-          try {
-            const { getTenantConfig } = await import('@/lib/api/auth')
-            const configResponse = await getTenantConfig(authData.tenant.id)
-=======
         // IMPORTANT: Set loading to false FIRST so page can render
         // Then fetch tenant config in background (non-blocking)
         setIsLoading(false)
->>>>>>> 0a252ad9
 
         // Fetch the latest tenant config from the backend in background (skip for system_admin users)
         // This is non-blocking - page will render with cached data while this updates
+        // Cookie will be sent automatically with request (no token needed in params)
         if (authData.user.role !== 'system_admin') {
           // Fire and forget - don't await, let it update in background
           Promise.race([
-            import('@/lib/api/auth').then(({ getTenantConfig }) => getTenantConfig(authData.tenant.id, authData.token)),
-            new Promise((_, reject) => 
+            import('@/lib/api/auth').then(({ getTenantConfig }) => getTenantConfig(authData.tenant.id)),
+            new Promise((_, reject) =>
               setTimeout(() => reject(new Error('Tenant config fetch timeout')), 5000)
             )
           ]).then((configResponse: any) => {
@@ -181,12 +173,7 @@
         console.error('Error loading auth data:', error)
         // Clear corrupted data
         localStorage.removeItem(AUTH_STORAGE_KEY)
-<<<<<<< HEAD
-      } finally {
-=======
-        localStorage.removeItem(AUTH_EXPIRY_KEY)
         // Ensure loading is set to false even on error
->>>>>>> 0a252ad9
         setIsLoading(false)
       }
     }
