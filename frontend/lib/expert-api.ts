--- conflicted
+++ resolved
@@ -22,14 +22,14 @@
   createdAt: Date;
 }
 
-<<<<<<< HEAD
 export interface QualityMetrics {
   fleschKincaidGradeLevel?: number;
   fleschReadingEase?: number;
   smogIndex?: number;
   compressionRatio?: number;
   avgSentenceLength?: number;
-=======
+}
+
 export interface FeedbackStats {
   totalReviews: number;
   simplificationReviews: number;
@@ -58,7 +58,6 @@
     offset: number;
     hasMore: boolean;
   };
->>>>>>> ff2189cd
 }
 
 export interface ReviewSummary {
@@ -81,12 +80,9 @@
   latestReviewDate?: Date;
   fileName?: string;               // For display purposes
   language?: string;               // Language for translation reviews
-<<<<<<< HEAD
   qualityMetrics?: QualityMetrics; // Automated quality metrics
-=======
   // Detailed stats from feedback API
   stats?: FeedbackStats;
->>>>>>> ff2189cd
 }
 
 export interface ReviewListResponse {
