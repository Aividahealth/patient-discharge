import { Injectable, Logger, UnauthorizedException } from '@nestjs/common';
import * as bcrypt from 'bcryptjs';
import * as jwt from 'jsonwebtoken';
import { OAuth2Client } from 'google-auth-library';
import * as fs from 'node:fs';
import { UserService } from './user.service';
import { DevConfigService } from '../config/dev-config.service';
import { ConfigService } from '../config/config.service';
import { LoginRequest, LoginResponse, JWTPayload } from './types/user.types';
import { resolveServiceAccountPath } from '../utils/path.helper';

@Injectable()
export class AuthService {
  private readonly logger = new Logger(AuthService.name);
  private readonly jwtSecret: string;
  private readonly jwtExpiresIn: number = 86400; // 24 hours in seconds

  constructor(
    private readonly userService: UserService,
    private readonly configService: DevConfigService,
    private readonly tenantConfigService: ConfigService,
  ) {
    // Get JWT secret from config.yaml or environment variable
    const config = this.configService.get();
    this.jwtSecret = config.jwt_secret || process.env.JWT_SECRET || 'your-secret-key-change-in-production';
    
    if (this.jwtSecret === 'your-secret-key-change-in-production') {
      this.logger.warn('⚠️ Using default JWT secret. Set jwt_secret in config.yaml or JWT_SECRET environment variable for production!');
    } else {
      this.logger.log('✅ JWT secret loaded from config');
    }
  }

  /**
   * Authenticate user and generate JWT token
   */
  async login(request: LoginRequest): Promise<LoginResponse> {
    this.logger.log(`Login attempt for user: ${request.username} in tenant: ${request.tenantId}`);

    // Find user by tenantId and username
    const user = await this.userService.findByUsername(request.tenantId, request.username);

    if (!user) {
      this.logger.warn(`User not found: ${request.username} in tenant: ${request.tenantId}`);
      throw new UnauthorizedException('Invalid credentials');
    }

    // Check if account is active
    if (!user.isActive) {
      this.logger.warn(`Account is disabled for user: ${request.username}`);
      throw new UnauthorizedException('Account is disabled. Please contact your administrator.');
    }

    // Check if account is locked
    if (user.isLocked) {
      this.logger.warn(`Account is locked for user: ${request.username} (locked at: ${user.lockedAt})`);
      throw new UnauthorizedException('Account is locked due to multiple failed login attempts. Please contact your administrator to unlock your account.');
    }

    // Verify password
    const isPasswordValid = await bcrypt.compare(request.password, user.passwordHash);
    if (!isPasswordValid) {
      this.logger.warn(`Invalid password for user: ${request.username} (attempt ${user.failedLoginAttempts + 1}/3)`);

      // Increment failed login attempts
      const newFailedAttempts = user.failedLoginAttempts + 1;
      const shouldLock = newFailedAttempts >= 3;

      await this.userService.update(user.id, {
        failedLoginAttempts: newFailedAttempts,
        lastFailedLoginAt: new Date(),
        ...(shouldLock && {
          isLocked: true,
          lockedAt: new Date(),
          lockedReason: 'Exceeded maximum failed login attempts (3)',
        }),
      });

      if (shouldLock) {
        this.logger.warn(`🔒 Account locked for user: ${request.username} after ${newFailedAttempts} failed attempts`);
        throw new UnauthorizedException('Account is locked due to multiple failed login attempts. Please contact your administrator to unlock your account.');
      }

      throw new UnauthorizedException('Invalid credentials');
    }


    // Reset failed login attempts on successful login
    if (user.failedLoginAttempts > 0) {
      await this.userService.update(user.id, {
        failedLoginAttempts: 0,
        lastSuccessfulLoginAt: new Date(),
      });
    } else {
      // Just update last successful login
      await this.userService.update(user.id, {
        lastSuccessfulLoginAt: new Date(),
      });
    }

    // For system admins, skip tenant config verification
    if (user.role === 'system_admin') {
      this.logger.log(`System admin login for user: ${user.username}`);
    } else {
      // Verify tenant exists (check Firestore first, then YAML config)
      const yamlTenantConfig = await this.configService.getTenantConfig(request.tenantId);
      if (!yamlTenantConfig) {
        this.logger.error(`Tenant configuration not found: ${request.tenantId}`);
        throw new UnauthorizedException('Tenant not found');
      }
    }

    // Generate JWT token
    const now = Math.floor(Date.now() / 1000);
    // Use user.tenantId if available, otherwise use request.tenantId (for system_admin)
    const tenantId = user.tenantId || request.tenantId;
    const payload: JWTPayload = {
      userId: user.id,
      tenantId: tenantId,
      username: user.username,
      name: user.name,
      role: user.role,
      linkedPatientId: user.linkedPatientId,
      exp: now + this.jwtExpiresIn,
      iat: now,
    };

    this.logger.log(`📝 Generated JWT token with payload:`, {
      userId: payload.userId,
      tenantId: payload.tenantId,
      username: payload.username,
      role: payload.role,
      linkedPatientId: payload.linkedPatientId,
      exp: new Date(payload.exp * 1000).toISOString(),
      iat: new Date(payload.iat * 1000).toISOString(),
    });

    const token = jwt.sign(payload, this.jwtSecret);

    this.logger.log(`✅ Login successful for user: ${user.username} (${user.id})`);

    // Build response with tenant branding from config
<<<<<<< HEAD
    let response: LoginResponse;

    if (user.role === 'system_admin') {
      // System admin gets a special tenant config
      response = {
        success: true,
        token,
        expiresIn: this.jwtExpiresIn,
        user: {
          id: user.id,
          tenantId: user.tenantId,
          username: user.username,
          name: user.name,
          role: user.role,
          linkedPatientId: user.linkedPatientId,
        },
        tenant: {
          id: 'system',
          name: 'System Administration',
          branding: {
            logo: 'https://storage.googleapis.com/logos/system-admin.png',
            primaryColor: '#7c3aed',
            secondaryColor: '#a78bfa',
=======
    const response: LoginResponse = {
      success: true,
      token,
      expiresIn: this.jwtExpiresIn,
      user: {
        id: user.id,
        tenantId: tenantId,
        username: user.username,
        name: user.name,
        role: user.role,
        linkedPatientId: user.linkedPatientId,
      },
      tenant: tenantConfig
        ? {
            id: tenantConfig.id,
            name: tenantConfig.name,
            branding: {
              logo: tenantConfig.branding.logo,
              primaryColor: tenantConfig.branding.primaryColor,
              secondaryColor: tenantConfig.branding.secondaryColor,
            },
          }
        : {
            // Fallback to defaults if config not found
            id: request.tenantId,
            name: `${request.tenantId} Hospital`,
            branding: {
              logo: `https://storage.googleapis.com/logos/${request.tenantId}.png`,
              primaryColor: '#3b82f6',
              secondaryColor: '#60a5fa',
            },
>>>>>>> 43c89528
          },
        },
      };
    } else {
      // Get tenant configuration from Firestore (with fallback to YAML)
      const tenantConfig = await this.tenantConfigService.getTenantConfigWithFallback(request.tenantId);

      if (!tenantConfig) {
        this.logger.warn(`Tenant configuration not found for: ${request.tenantId}, using defaults`);
      }

      response = {
        success: true,
        token,
        expiresIn: this.jwtExpiresIn,
        user: {
          id: user.id,
          tenantId: user.tenantId,
          username: user.username,
          name: user.name,
          role: user.role,
          linkedPatientId: user.linkedPatientId,
        },
        tenant: tenantConfig
          ? {
              id: tenantConfig.id,
              name: tenantConfig.name,
              branding: {
                logo: tenantConfig.branding.logo,
                primaryColor: tenantConfig.branding.primaryColor,
                secondaryColor: tenantConfig.branding.secondaryColor,
              },
            }
          : {
              // Fallback to defaults if config not found
              id: request.tenantId,
              name: `${request.tenantId} Hospital`,
              branding: {
                logo: `https://storage.googleapis.com/logos/${request.tenantId}.png`,
                primaryColor: '#3b82f6',
                secondaryColor: '#60a5fa',
              },
            },
      };
    }

    return response;
  }

  /**
   * Verify JWT token
   */
  async verifyToken(token: string): Promise<JWTPayload | null> {
    try {
      const payload = jwt.verify(token, this.jwtSecret) as JWTPayload;
      return payload;
    } catch (error) {
      this.logger.warn(`Token verification failed: ${error.message}`);
      return null;
    }
  }

  /**
   * Hash password (for creating users)
   */
  async hashPassword(password: string): Promise<string> {
    const saltRounds = 10;
    return bcrypt.hash(password, saltRounds);
  }

  /**
   * Verify Google OIDC token
   * Verifies JWT signature against Google certs and checks required claims
   */
  async verifyGoogleOIDCToken(
    token: string,
    serviceAccountPath: string,
  ): Promise<{ email: string; email_verified: boolean } | null> {
    try {
      // Validate token format before attempting verification
      if (!token || typeof token !== 'string') {
        this.logger.warn('Invalid token: token is empty or not a string');
        return null;
      }

      const tokenParts = token.split('.');
      if (tokenParts.length !== 3) {
        this.logger.warn(`Invalid token format: expected 3 segments, got ${tokenParts.length}`);
        return null;
      }

      // Try to read service account to get client_id for aud verification
      let clientId: string | undefined;

      const serviceAccountPathResolved = resolveServiceAccountPath(serviceAccountPath);
      if (fs.existsSync(serviceAccountPathResolved)) {
        const serviceAccountContent = fs.readFileSync(serviceAccountPathResolved, 'utf8');
        const serviceAccount = JSON.parse(serviceAccountContent);
        clientId = serviceAccount.client_id;
        this.logger.debug(`Using client_id from service account: ${clientId}`);
      } else {
        this.logger.debug(`Service account file not found at ${serviceAccountPathResolved}, will verify without audience check`);
      }

      // First, decode the token to check the audience
      const parts = token.split('.');
      const payloadB64 = parts[1];
      const decodedPayload = JSON.parse(Buffer.from(payloadB64, 'base64').toString());
      const tokenAudience = decodedPayload.aud;

      this.logger.debug(`Token audience: ${tokenAudience}`);

      // Verify the token
      const client = new OAuth2Client();
      let payload: any;

      try {
        // Check if the token's audience is a Cloud Run URL
        // Cloud Run identity tokens have audience = the target service URL
        const isCloudRunToken = typeof tokenAudience === 'string' &&
                               (tokenAudience.includes('.run.app') || tokenAudience.startsWith('https://'));

        if (isCloudRunToken) {
          // Cloud Run service-to-service token - verify signature but don't check audience
          // The audience will be the backend's Cloud Run URL
          this.logger.debug(`Detected Cloud Run identity token with audience: ${tokenAudience}`);
          try {
            const tokenInfo = await client.getTokenInfo(token);
            this.logger.debug(`Token info: email=${tokenInfo.email}, aud=${tokenInfo.aud}`);
          } catch (tokenInfoError) {
            this.logger.debug(`getTokenInfo failed: ${tokenInfoError.message}, continuing with signature verification`);
            // If getTokenInfo fails, try verifyIdToken without audience check
            const ticket = await client.verifyIdToken({
              idToken: token,
              // Don't specify audience - accept any valid Google-signed token
            });
            const verifiedPayload = ticket.getPayload();
            if (verifiedPayload) {
              payload = verifiedPayload;
              this.logger.debug(`Google OIDC verified using verifyIdToken (Cloud Run identity token)`);
            } else {
              throw new Error('Token verification returned no payload');
            }
          }
          if (!payload) {
            payload = decodedPayload; // Use the already-decoded payload if we got tokenInfo successfully
          }
          this.logger.debug(`Google OIDC verified (Cloud Run identity token)`);
        } else if (clientId && tokenAudience === clientId) {
          // Service account token with matching client_id - do full verification
          this.logger.debug(`Verifying token with audience check for client_id: ${clientId}`);
          const ticket = await client.verifyIdToken({
            idToken: token,
            audience: clientId,
          });
          payload = ticket.getPayload();
          this.logger.debug(`Google OIDC verified with audience check (client_id: ${clientId})`);
        } else {
          // Fallback: verify without audience check
          this.logger.debug(`Verifying token without audience check (audience: ${tokenAudience})`);
          const tokenInfo = await client.getTokenInfo(token);
          this.logger.debug(`Token info: email=${tokenInfo.email}, aud=${tokenInfo.aud}`);
          payload = decodedPayload;
          this.logger.debug(`Google OIDC verified without audience check`);
        }
      } catch (verifyError) {
        this.logger.warn(`Token verification failed: ${verifyError.message}`);
        throw verifyError;
      }


      if (!payload) {
        this.logger.warn('Google OIDC token verification returned no payload');
        return null;
      }

      // Check issuer (iss)
      const validIssuers = [
        'accounts.google.com',
        'https://accounts.google.com',
      ];
      if (!validIssuers.includes(payload.iss || '')) {
        this.logger.warn(`Invalid issuer: ${payload.iss}`);
        return null;
      }

      // Check email_verified
      if (payload.email_verified !== true) {
        this.logger.warn(`Email not verified for: ${payload.email}`);
        return null;
      }

      // Extract email
      const email = payload.email;
      if (!email) {
        this.logger.warn('Google OIDC token missing email claim');
        return null;
      }

      // Log token details for debugging
      this.logger.debug(`✅ Google OIDC token verified for email: ${email}, aud: ${payload.aud}`);
      return {
        email,
        email_verified: payload.email_verified === true,
      };
    } catch (error) {
      this.logger.warn(`Google OIDC token verification failed: ${error.message}`);
      return null;
    }
  }
}
<|MERGE_RESOLUTION|>--- conflicted
+++ resolved
@@ -140,7 +140,6 @@
     this.logger.log(`✅ Login successful for user: ${user.username} (${user.id})`);
 
     // Build response with tenant branding from config
-<<<<<<< HEAD
     let response: LoginResponse;
 
     if (user.role === 'system_admin') {
@@ -164,39 +163,6 @@
             logo: 'https://storage.googleapis.com/logos/system-admin.png',
             primaryColor: '#7c3aed',
             secondaryColor: '#a78bfa',
-=======
-    const response: LoginResponse = {
-      success: true,
-      token,
-      expiresIn: this.jwtExpiresIn,
-      user: {
-        id: user.id,
-        tenantId: tenantId,
-        username: user.username,
-        name: user.name,
-        role: user.role,
-        linkedPatientId: user.linkedPatientId,
-      },
-      tenant: tenantConfig
-        ? {
-            id: tenantConfig.id,
-            name: tenantConfig.name,
-            branding: {
-              logo: tenantConfig.branding.logo,
-              primaryColor: tenantConfig.branding.primaryColor,
-              secondaryColor: tenantConfig.branding.secondaryColor,
-            },
-          }
-        : {
-            // Fallback to defaults if config not found
-            id: request.tenantId,
-            name: `${request.tenantId} Hospital`,
-            branding: {
-              logo: `https://storage.googleapis.com/logos/${request.tenantId}.png`,
-              primaryColor: '#3b82f6',
-              secondaryColor: '#60a5fa',
-            },
->>>>>>> 43c89528
           },
         },
       };
@@ -214,7 +180,7 @@
         expiresIn: this.jwtExpiresIn,
         user: {
           id: user.id,
-          tenantId: user.tenantId,
+          tenantId: tenantId,
           username: user.username,
           name: user.name,
           role: user.role,
